/*
 * Copyright (C) 2007 The Android Open Source Project
 *
 * Licensed under the Apache License, Version 2.0 (the "License");
 * you may not use this file except in compliance with the License.
 * You may obtain a copy of the License at
 *
 *      http://www.apache.org/licenses/LICENSE-2.0
 *
 * Unless required by applicable law or agreed to in writing, software
 * distributed under the License is distributed on an "AS IS" BASIS,
 * WITHOUT WARRANTIES OR CONDITIONS OF ANY KIND, either express or implied.
 * See the License for the specific language governing permissions and
 * limitations under the License.
 */

#include "client/file_sync_client.h"

#include <dirent.h>
#include <inttypes.h>
#include <limits.h>
#include <stdio.h>
#include <stdlib.h>
#include <sys/stat.h>
#include <sys/time.h>
#include <sys/types.h>
#include <time.h>
#include <unistd.h>
#include <utime.h>

#include <chrono>
#include <deque>
#include <functional>
#include <memory>
#include <sstream>
#include <string>
#include <variant>
#include <vector>

#include "sysdeps.h"

#include "adb.h"
#include "adb_client.h"
#include "adb_io.h"
#include "adb_utils.h"
#include "compression_utils.h"
#include "file_sync_protocol.h"
#include "line_printer.h"
#include "sysdeps/errno.h"
#include "sysdeps/stat.h"

#include "client/commandline.h"

#include <android-base/file.h>
#include <android-base/strings.h>
#include <android-base/stringprintf.h>

using namespace std::literals;

typedef void(sync_ls_cb)(unsigned mode, uint64_t size, uint64_t time, const char* name);

struct syncsendbuf {
    unsigned id;
    unsigned size;
    char data[SYNC_DATA_MAX];
};

static void ensure_trailing_separators(std::string& local_path, std::string& remote_path) {
    if (!adb_is_separator(local_path.back())) {
        local_path.push_back(OS_PATH_SEPARATOR);
    }
    if (remote_path.back() != '/') {
        remote_path.push_back('/');
    }
}

static bool should_pull_file(mode_t mode) {
    return S_ISREG(mode) || S_ISBLK(mode) || S_ISCHR(mode);
}

static bool should_push_file(mode_t mode) {
    return S_ISREG(mode) || S_ISLNK(mode);
}

struct copyinfo {
    std::string lpath;
    std::string rpath;
    int64_t time = 0;
    uint32_t mode;
    uint64_t size = 0;
    bool skip = false;

    copyinfo(const std::string& local_path,
             const std::string& remote_path,
             const std::string& name,
             unsigned int mode)
            : lpath(local_path), rpath(remote_path), mode(mode) {
        ensure_trailing_separators(lpath, rpath);
        lpath.append(name);
        rpath.append(name);
        if (S_ISDIR(mode)) {
            ensure_trailing_separators(lpath, rpath);
        }
    }
};

enum class TransferDirection {
    push,
    pull,
};

struct TransferLedger {
    std::chrono::steady_clock::time_point start_time;
    uint64_t files_transferred;
    uint64_t files_skipped;
    uint64_t bytes_transferred;
    uint64_t bytes_expected;
    bool expect_multiple_files;

  private:
    std::string last_progress_str;
    std::chrono::steady_clock::time_point last_progress_time;

  public:
    TransferLedger() {
        Reset();
    }

    bool operator==(const TransferLedger& other) const {
        return files_transferred == other.files_transferred &&
               files_skipped == other.files_skipped && bytes_transferred == other.bytes_transferred;
    }

    bool operator!=(const TransferLedger& other) const {
        return !(*this == other);
    }

    void Reset() {
        start_time = std::chrono::steady_clock::now();
        files_transferred = 0;
        files_skipped = 0;
        bytes_transferred = 0;
        bytes_expected = 0;
        last_progress_str.clear();
        last_progress_time = {};
    }

    std::string TransferRate() {
        if (bytes_transferred == 0) return "";

        std::chrono::duration<double> duration;
        duration = std::chrono::steady_clock::now() - start_time;

        double s = duration.count();
        if (s == 0) {
            return "";
        }
        double rate = (static_cast<double>(bytes_transferred) / s) / (1024 * 1024);
        return android::base::StringPrintf(" %.1f MB/s (%" PRIu64 " bytes in %.3fs)", rate,
                                           bytes_transferred, s);
    }

    void ReportProgress(LinePrinter& lp, const std::string& file, uint64_t file_copied_bytes,
                        uint64_t file_total_bytes) {
        static constexpr auto kProgressReportInterval = 100ms;

        auto now = std::chrono::steady_clock::now();
        if (now < last_progress_time + kProgressReportInterval) {
            return;
        }
        char overall_percentage_str[5] = "?";
        if (bytes_expected != 0 && bytes_transferred <= bytes_expected) {
            int overall_percentage = static_cast<int>(bytes_transferred * 100 / bytes_expected);
            // If we're pulling symbolic links, we'll pull the target of the link rather than
            // just create a local link, and that will cause us to go over 100%.
            if (overall_percentage <= 100) {
                snprintf(overall_percentage_str, sizeof(overall_percentage_str), "%d%%",
                         overall_percentage);
            }
        }

        std::string output;
        if (file_copied_bytes > file_total_bytes || file_total_bytes == 0) {
            // This case can happen if we're racing against something that wrote to the file
            // between our stat and our read, or if we're reading a magic file that lies about
            // its size. Just show how much we've copied.
            output = android::base::StringPrintf("[%4s] %s: %" PRId64 "/?", overall_percentage_str,
                                                 file.c_str(), file_copied_bytes);
        } else {
            // If we're transferring multiple files, we want to know how far through the current
            // file we are, as well as the overall percentage.
            if (expect_multiple_files) {
                int file_percentage = static_cast<int>(file_copied_bytes * 100 / file_total_bytes);
                output = android::base::StringPrintf("[%4s] %s: %d%%", overall_percentage_str,
                                                     file.c_str(), file_percentage);
            } else {
                output =
                    android::base::StringPrintf("[%4s] %s", overall_percentage_str, file.c_str());
            }
        }
        if (output != last_progress_str) {
            lp.Print(output, LinePrinter::LineType::INFO);
            last_progress_str = std::move(output);
            last_progress_time = now;
        }
    }

    void ReportTransferRate(LinePrinter& lp, const std::string& name, TransferDirection direction) {
        const char* direction_str = (direction == TransferDirection::push) ? "pushed" : "pulled";
        std::stringstream ss;
        if (!name.empty()) {
            std::string_view display_name(name);
            char* out = getenv("ANDROID_PRODUCT_OUT");
            if (out) android::base::ConsumePrefix(&display_name, out);
            ss << display_name << ": ";
        }
        ss << files_transferred << " file" << ((files_transferred == 1) ? "" : "s") << " "
           << direction_str << ", " << files_skipped << " skipped.";
        ss << TransferRate();

        lp.Print(ss.str(), LinePrinter::LineType::INFO);
        lp.KeepInfoLine();
    }
};

class SyncConnection {
  public:
    SyncConnection() : acknowledgement_buffer_(sizeof(sync_status) + SYNC_DATA_MAX) {
        acknowledgement_buffer_.resize(0);
        max = SYNC_DATA_MAX; // TODO: decide at runtime.

        std::string error;
        auto&& features = adb_get_feature_set(&error);
        if (!features) {
            Error("failed to get feature set: %s", error.c_str());
        } else {
            features_ = &*features;
            have_stat_v2_ = CanUseFeature(*features, kFeatureStat2);
            have_ls_v2_ = CanUseFeature(*features, kFeatureLs2);
            have_sendrecv_v2_ = CanUseFeature(*features, kFeatureSendRecv2);
            have_sendrecv_v2_brotli_ = CanUseFeature(*features, kFeatureSendRecv2Brotli);
            have_sendrecv_v2_lz4_ = CanUseFeature(*features, kFeatureSendRecv2LZ4);
            have_sendrecv_v2_zstd_ = CanUseFeature(*features, kFeatureSendRecv2Zstd);
            have_sendrecv_v2_dry_run_send_ = CanUseFeature(*features, kFeatureSendRecv2DryRunSend);
            std::string error;
            fd.reset(adb_connect("sync:", &error));
            if (fd < 0) {
                Error("connect failed: %s", error.c_str());
            }
        }
    }

    ~SyncConnection() {
        if (!IsValid()) return;

        if (SendQuit()) {
            // We sent a quit command, so the server should be doing orderly
            // shutdown soon. But if we encountered an error while we were using
            // the connection, the server might still be sending data (before
            // doing orderly shutdown), in which case we won't wait for all of
            // the data nor the coming orderly shutdown. In the common success
            // case, this will wait for the server to do orderly shutdown.
            ReadOrderlyShutdown(fd);
        }

        line_printer_.KeepInfoLine();
    }

    bool HaveSendRecv2() const { return have_sendrecv_v2_; }
    bool HaveSendRecv2Brotli() const { return have_sendrecv_v2_brotli_; }
    bool HaveSendRecv2LZ4() const { return have_sendrecv_v2_lz4_; }
    bool HaveSendRecv2Zstd() const { return have_sendrecv_v2_zstd_; }
    bool HaveSendRecv2DryRunSend() const { return have_sendrecv_v2_dry_run_send_; }

    // Resolve a compression type which might be CompressionType::Any to a specific compression
    // algorithm.
    CompressionType ResolveCompressionType(CompressionType compression) const {
        if (compression == CompressionType::Any) {
            if (HaveSendRecv2Zstd()) {
                return CompressionType::Zstd;
            } else if (HaveSendRecv2LZ4()) {
                return CompressionType::LZ4;
            } else if (HaveSendRecv2Brotli()) {
                return CompressionType::Brotli;
            }
            return CompressionType::None;
        }
        return compression;
    }

    const FeatureSet& Features() const { return *features_; }

    bool IsValid() { return fd >= 0; }

    void NewTransfer() {
        current_ledger_.Reset();
    }

    void RecordBytesTransferred(size_t bytes) {
        current_ledger_.bytes_transferred += bytes;
        global_ledger_.bytes_transferred += bytes;
    }

    void RecordFileSent(std::string from, std::string to) {
        RecordFilesTransferred(1);
        deferred_acknowledgements_.emplace_back(std::move(from), std::move(to));
    }

    void RecordFilesTransferred(size_t files) {
        current_ledger_.files_transferred += files;
        global_ledger_.files_transferred += files;
    }

    void RecordFilesSkipped(size_t files) {
        current_ledger_.files_skipped += files;
        global_ledger_.files_skipped += files;
    }

    void ReportProgress(const std::string& file, uint64_t file_copied_bytes,
                        uint64_t file_total_bytes) {
        current_ledger_.ReportProgress(line_printer_, file, file_copied_bytes, file_total_bytes);
    }

    void ReportTransferRate(const std::string& file, TransferDirection direction) {
        current_ledger_.ReportTransferRate(line_printer_, file, direction);
    }

    void ReportOverallTransferRate(TransferDirection direction) {
        if (current_ledger_ != global_ledger_) {
            global_ledger_.ReportTransferRate(line_printer_, "", direction);
        }
    }

    bool SendRequest(int id, const std::string& path) {
        if (path.length() > 1024) {
            Error("SendRequest failed: path too long: %zu", path.length());
            errno = ENAMETOOLONG;
            return false;
        }

        // Sending header and payload in a single write makes a noticeable
        // difference to "adb sync" performance.
        std::vector<char> buf(sizeof(SyncRequest) + path.length());
        SyncRequest* req = reinterpret_cast<SyncRequest*>(&buf[0]);
        req->id = id;
        req->path_length = path.length();
        char* data = reinterpret_cast<char*>(req + 1);
        memcpy(data, path.data(), path.length());
        return WriteFdExactly(fd, buf.data(), buf.size());
    }

    bool SendSend2(std::string_view path, mode_t mode, CompressionType compression, bool dry_run) {
        if (path.length() > 1024) {
            Error("SendRequest failed: path too long: %zu", path.length());
            errno = ENAMETOOLONG;
            return false;
        }

        Block buf;

        SyncRequest req;
        req.id = ID_SEND_V2;
        req.path_length = path.length();

        syncmsg msg;
        msg.send_v2_setup.id = ID_SEND_V2;
        msg.send_v2_setup.mode = mode;
        msg.send_v2_setup.flags = 0;
        switch (compression) {
            case CompressionType::None:
                break;

            case CompressionType::Brotli:
                msg.send_v2_setup.flags = kSyncFlagBrotli;
                break;

            case CompressionType::LZ4:
                msg.send_v2_setup.flags = kSyncFlagLZ4;
                break;

            case CompressionType::Zstd:
                msg.send_v2_setup.flags = kSyncFlagZstd;
                break;

            case CompressionType::Any:
                LOG(FATAL) << "unexpected CompressionType::Any";
        }

        if (dry_run) {
            msg.send_v2_setup.flags |= kSyncFlagDryRun;
        }

        buf.resize(sizeof(SyncRequest) + path.length() + sizeof(msg.send_v2_setup));

        void* p = buf.data();

        p = mempcpy(p, &req, sizeof(SyncRequest));
        p = mempcpy(p, path.data(), path.length());
        p = mempcpy(p, &msg.send_v2_setup, sizeof(msg.send_v2_setup));

        return WriteFdExactly(fd, buf.data(), buf.size());
    }

    bool SendRecv2(const std::string& path, CompressionType compression) {
        if (path.length() > 1024) {
            Error("SendRequest failed: path too long: %zu", path.length());
            errno = ENAMETOOLONG;
            return false;
        }

        Block buf;

        SyncRequest req;
        req.id = ID_RECV_V2;
        req.path_length = path.length();

        syncmsg msg;
        msg.recv_v2_setup.id = ID_RECV_V2;
        msg.recv_v2_setup.flags = 0;
        switch (compression) {
            case CompressionType::None:
                break;

            case CompressionType::Brotli:
                msg.recv_v2_setup.flags |= kSyncFlagBrotli;
                break;

            case CompressionType::LZ4:
                msg.recv_v2_setup.flags |= kSyncFlagLZ4;
                break;

            case CompressionType::Zstd:
                msg.recv_v2_setup.flags |= kSyncFlagZstd;
                break;

            case CompressionType::Any:
                LOG(FATAL) << "unexpected CompressionType::Any";
        }

        buf.resize(sizeof(SyncRequest) + path.length() + sizeof(msg.recv_v2_setup));

        void* p = buf.data();

        p = mempcpy(p, &req, sizeof(SyncRequest));
        p = mempcpy(p, path.data(), path.length());
        p = mempcpy(p, &msg.recv_v2_setup, sizeof(msg.recv_v2_setup));

        return WriteFdExactly(fd, buf.data(), buf.size());
    }

    bool SendStat(const std::string& path) {
        if (!have_stat_v2_) {
            errno = ENOTSUP;
            return false;
        }
        return SendRequest(ID_STAT_V2, path);
    }

    bool SendLstat(const std::string& path) {
        if (have_stat_v2_) {
            return SendRequest(ID_LSTAT_V2, path);
        } else {
            return SendRequest(ID_LSTAT_V1, path);
        }
    }

    bool FinishStat(struct stat* st) {
        syncmsg msg;

        memset(st, 0, sizeof(*st));
        if (have_stat_v2_) {
            if (!ReadFdExactly(fd.get(), &msg.stat_v2, sizeof(msg.stat_v2))) {
                PLOG(FATAL) << "protocol fault: failed to read stat response";
            }

            if (msg.stat_v2.id != ID_LSTAT_V2 && msg.stat_v2.id != ID_STAT_V2) {
                PLOG(FATAL) << "protocol fault: stat response has wrong message id: "
                            << msg.stat_v2.id;
            }

            if (msg.stat_v2.error != 0) {
                errno = errno_from_wire(msg.stat_v2.error);
                return false;
            }

            st->st_dev = msg.stat_v2.dev;
            st->st_ino = msg.stat_v2.ino;
            st->st_mode = msg.stat_v2.mode;
            st->st_nlink = msg.stat_v2.nlink;
            st->st_uid = msg.stat_v2.uid;
            st->st_gid = msg.stat_v2.gid;
            st->st_size = msg.stat_v2.size;
            st->st_atime = msg.stat_v2.atime;
            st->st_mtime = msg.stat_v2.mtime;
            st->st_ctime = msg.stat_v2.ctime;
            return true;
        } else {
            if (!ReadFdExactly(fd.get(), &msg.stat_v1, sizeof(msg.stat_v1))) {
                PLOG(FATAL) << "protocol fault: failed to read stat response";
            }

            if (msg.stat_v1.id != ID_LSTAT_V1) {
                LOG(FATAL) << "protocol fault: stat response has wrong message id: "
                           << msg.stat_v1.id;
            }

            if (msg.stat_v1.mode == 0 && msg.stat_v1.size == 0 && msg.stat_v1.mtime == 0) {
                // There's no way for us to know what the error was.
                errno = ENOPROTOOPT;
                return false;
            }

            st->st_mode = msg.stat_v1.mode;
            st->st_size = msg.stat_v1.size;
            st->st_ctime = msg.stat_v1.mtime;
            st->st_mtime = msg.stat_v1.mtime;
        }

        return true;
    }

    bool SendLs(const std::string& path) {
        return SendRequest(have_ls_v2_ ? ID_LIST_V2 : ID_LIST_V1, path);
    }

  private:
    template <bool v2>
    static bool FinishLsImpl(borrowed_fd fd, const std::function<sync_ls_cb>& callback) {
        using dent_type =
                std::conditional_t<v2, decltype(syncmsg::dent_v2), decltype(syncmsg::dent_v1)>;

        while (true) {
            dent_type dent;
            if (!ReadFdExactly(fd, &dent, sizeof(dent))) return false;

            uint32_t expected_id = v2 ? ID_DENT_V2 : ID_DENT_V1;
            if (dent.id == ID_DONE) return true;
            if (dent.id != expected_id) return false;

            // Maximum length of a file name excluding null terminator (NAME_MAX) on Linux is 255.
            char buf[256];
            size_t len = dent.namelen;
            if (len > 255) return false;

            if (!ReadFdExactly(fd, buf, len)) return false;
            buf[len] = 0;
<<<<<<< HEAD

            // Address the highly unlikely scenario wherein a
            // compromised device/service might be able to
            // traverse across directories on the host. Let's
            // shut that door!
            if (strchr(buf, '/')) {
                return false;
            }

=======
            // Address the unlikely scenario wherein a
            // compromised device/service might be able to
            // traverse across directories on the host. Let's
            // shut that door!
            if (strchr(buf, '/')
#if defined(_WIN32)
                || strchr(buf, '\\')
#endif
            ) {
                return false;
            }
>>>>>>> b5ad48db
            callback(dent.mode, dent.size, dent.mtime, buf);
        }
    }

  public:
    bool FinishLs(const std::function<sync_ls_cb>& callback) {
        if (have_ls_v2_) {
            return FinishLsImpl<true>(this->fd, callback);
        } else {
            return FinishLsImpl<false>(this->fd, callback);
        }
    }

    // Sending header, payload, and footer in a single write makes a huge
    // difference to "adb sync" performance.
    bool SendSmallFile(const std::string& path, mode_t mode, const std::string& lpath,
                       const std::string& rpath, unsigned mtime, const char* data,
                       size_t data_length, bool dry_run) {
        if (dry_run) {
            // We need to use send v2 for dry run.
            return SendLargeFile(path, mode, lpath, rpath, mtime, CompressionType::None, dry_run);
        }

        std::string path_and_mode = android::base::StringPrintf("%s,%d", path.c_str(), mode);
        if (path_and_mode.length() > 1024) {
            Error("SendSmallFile failed: path too long: %zu", path_and_mode.length());
            errno = ENAMETOOLONG;
            return false;
        }

        std::vector<char> buf(sizeof(SyncRequest) + path_and_mode.length() + sizeof(SyncRequest) +
                              data_length + sizeof(SyncRequest));
        char* p = &buf[0];

        SyncRequest* req_send = reinterpret_cast<SyncRequest*>(p);
        req_send->id = ID_SEND_V1;
        req_send->path_length = path_and_mode.length();
        p += sizeof(SyncRequest);
        memcpy(p, path_and_mode.data(), path_and_mode.size());
        p += path_and_mode.length();

        SyncRequest* req_data = reinterpret_cast<SyncRequest*>(p);
        req_data->id = ID_DATA;
        req_data->path_length = data_length;
        p += sizeof(SyncRequest);
        memcpy(p, data, data_length);
        p += data_length;

        SyncRequest* req_done = reinterpret_cast<SyncRequest*>(p);
        req_done->id = ID_DONE;
        req_done->path_length = mtime;
        p += sizeof(SyncRequest);

        WriteOrDie(lpath, rpath, &buf[0], (p - &buf[0]));

        RecordFileSent(lpath, rpath);
        RecordBytesTransferred(data_length);
        ReportProgress(rpath, data_length, data_length);
        return true;
    }

    bool SendLargeFile(const std::string& path, mode_t mode, const std::string& lpath,
                       const std::string& rpath, unsigned mtime, CompressionType compression,
                       bool dry_run) {
        if (dry_run && !HaveSendRecv2DryRunSend()) {
            Error("dry-run not supported by the device");
            return false;
        }

        if (!HaveSendRecv2()) {
            return SendLargeFileLegacy(path, mode, lpath, rpath, mtime);
        }

        compression = ResolveCompressionType(compression);

        if (!SendSend2(path, mode, compression, dry_run)) {
            Error("failed to send ID_SEND_V2 message '%s': %s", path.c_str(), strerror(errno));
            return false;
        }

        struct stat st;
        if (stat(lpath.c_str(), &st) == -1) {
            Error("cannot stat '%s': %s", lpath.c_str(), strerror(errno));
            return false;
        }

        uint64_t total_size = st.st_size;
        uint64_t bytes_copied = 0;

        unique_fd lfd(adb_open(lpath.c_str(), O_RDONLY | O_CLOEXEC));
        if (lfd < 0) {
            Error("opening '%s' locally failed: %s", lpath.c_str(), strerror(errno));
            return false;
        }

        syncsendbuf sbuf;
        sbuf.id = ID_DATA;

        std::variant<std::monostate, NullEncoder, BrotliEncoder, LZ4Encoder, ZstdEncoder>
                encoder_storage;
        Encoder* encoder = nullptr;
        switch (compression) {
            case CompressionType::None:
                encoder = &encoder_storage.emplace<NullEncoder>(SYNC_DATA_MAX);
                break;

            case CompressionType::Brotli:
                encoder = &encoder_storage.emplace<BrotliEncoder>(SYNC_DATA_MAX);
                break;

            case CompressionType::LZ4:
                encoder = &encoder_storage.emplace<LZ4Encoder>(SYNC_DATA_MAX);
                break;

            case CompressionType::Zstd:
                encoder = &encoder_storage.emplace<ZstdEncoder>(SYNC_DATA_MAX);
                break;

            case CompressionType::Any:
                LOG(FATAL) << "unexpected CompressionType::Any";
        }

        bool sending = true;
        while (sending) {
            Block input(SYNC_DATA_MAX);
            int r = adb_read(lfd.get(), input.data(), input.size());
            if (r < 0) {
                Error("reading '%s' locally failed: %s", lpath.c_str(), strerror(errno));
                return false;
            }

            if (r == 0) {
                encoder->Finish();
            } else {
                input.resize(r);
                encoder->Append(std::move(input));
                RecordBytesTransferred(r);
                bytes_copied += r;
                ReportProgress(rpath, bytes_copied, total_size);
            }

            while (true) {
                Block output;
                EncodeResult result = encoder->Encode(&output);
                if (result == EncodeResult::Error) {
                    Error("compressing '%s' locally failed", lpath.c_str());
                    return false;
                }

                if (!output.empty()) {
                    sbuf.size = output.size();
                    memcpy(sbuf.data, output.data(), output.size());
                    WriteOrDie(lpath, rpath, &sbuf, sizeof(SyncRequest) + output.size());
                }

                if (result == EncodeResult::Done) {
                    sending = false;
                    break;
                } else if (result == EncodeResult::NeedInput) {
                    break;
                } else if (result == EncodeResult::MoreOutput) {
                    continue;
                }
            }
        }

        syncmsg msg;
        msg.data.id = ID_DONE;
        msg.data.size = mtime;
        RecordFileSent(lpath, rpath);
        return WriteOrDie(lpath, rpath, &msg.data, sizeof(msg.data));
    }

    bool SendLargeFileLegacy(const std::string& path, mode_t mode, const std::string& lpath,
                             const std::string& rpath, unsigned mtime) {
        std::string path_and_mode = android::base::StringPrintf("%s,%d", path.c_str(), mode);
        if (!SendRequest(ID_SEND_V1, path_and_mode)) {
            Error("failed to send ID_SEND_V1 message '%s': %s", path_and_mode.c_str(),
                  strerror(errno));
            return false;
        }

        struct stat st;
        if (stat(lpath.c_str(), &st) == -1) {
            Error("cannot stat '%s': %s", lpath.c_str(), strerror(errno));
            return false;
        }

        uint64_t total_size = st.st_size;
        uint64_t bytes_copied = 0;

        unique_fd lfd(adb_open(lpath.c_str(), O_RDONLY | O_CLOEXEC));
        if (lfd < 0) {
            Error("opening '%s' locally failed: %s", lpath.c_str(), strerror(errno));
            return false;
        }

        syncsendbuf sbuf;
        sbuf.id = ID_DATA;

        while (true) {
            int bytes_read = adb_read(lfd, sbuf.data, max);
            if (bytes_read == -1) {
                Error("reading '%s' locally failed: %s", lpath.c_str(), strerror(errno));
                return false;
            } else if (bytes_read == 0) {
                break;
            }

            sbuf.size = bytes_read;
            WriteOrDie(lpath, rpath, &sbuf, sizeof(SyncRequest) + bytes_read);

            RecordBytesTransferred(bytes_read);
            bytes_copied += bytes_read;
            ReportProgress(rpath, bytes_copied, total_size);
        }

        syncmsg msg;
        msg.data.id = ID_DONE;
        msg.data.size = mtime;
        RecordFileSent(lpath, rpath);
        return WriteOrDie(lpath, rpath, &msg.data, sizeof(msg.data));
    }

    bool ReportCopyFailure(const std::string& from, const std::string& to, const syncmsg& msg) {
        std::vector<char> buf(msg.status.msglen + 1);
        if (!ReadFdExactly(fd, &buf[0], msg.status.msglen)) {
            Error("failed to copy '%s' to '%s'; failed to read reason (!): %s", from.c_str(),
                  to.c_str(), strerror(errno));
            return false;
        }
        buf[msg.status.msglen] = 0;
        Error("failed to copy '%s' to '%s': remote %s", from.c_str(), to.c_str(), &buf[0]);
        return false;
    }

    void CopyDone() { deferred_acknowledgements_.pop_front(); }

    void ReportDeferredCopyFailure(const std::string& msg) {
        auto& [from, to] = deferred_acknowledgements_.front();
        Error("failed to copy '%s' to '%s': remote %s", from.c_str(), to.c_str(), msg.c_str());
        deferred_acknowledgements_.pop_front();
    }

    bool ReadAcknowledgements(bool read_all = false) {
        // We need to read enough such that adbd's intermediate socket's write buffer can't be
        // full. The default buffer on Linux is 212992 bytes, but there's 576 bytes of bookkeeping
        // overhead per write. The worst case scenario is a continuous string of failures, since
        // each logical packet is divided into two writes. If our packet size if conservatively 512
        // bytes long, this leaves us with space for 128 responses.
        constexpr size_t max_deferred_acks = 128;
        auto& buf = acknowledgement_buffer_;
        adb_pollfd pfd = {.fd = fd.get(), .events = POLLIN};
        while (!deferred_acknowledgements_.empty()) {
            bool should_block = read_all || deferred_acknowledgements_.size() >= max_deferred_acks;

            ssize_t rc = adb_poll(&pfd, 1, should_block ? -1 : 0);
            if (rc == 0) {
                CHECK(!should_block);
                return true;
            }

            if (acknowledgement_buffer_.size() < sizeof(sync_status)) {
                const ssize_t header_bytes_left = sizeof(sync_status) - buf.size();
                ssize_t rc = adb_read(fd, buf.end(), header_bytes_left);
                if (rc <= 0) {
                    Error("failed to read copy response");
                    return false;
                }

                buf.resize(buf.size() + rc);
                if (rc != header_bytes_left) {
                    // Early exit if we run out of data in the socket.
                    return true;
                }

                if (!should_block) {
                    // We don't want to read again yet, because the socket might be empty.
                    continue;
                }
            }

            auto* hdr = reinterpret_cast<sync_status*>(buf.data());
            if (hdr->id == ID_OKAY) {
                buf.resize(0);
                if (hdr->msglen != 0) {
                    Error("received ID_OKAY with msg_len (%" PRIu32 " != 0", hdr->msglen);
                    return false;
                }
                CopyDone();
                continue;
            } else if (hdr->id != ID_FAIL) {
                Error("unexpected response from daemon: id = %#" PRIx32, hdr->id);
                return false;
            } else if (hdr->msglen > SYNC_DATA_MAX) {
                Error("too-long message length from daemon: msglen = %" PRIu32, hdr->msglen);
                return false;
            }

            const ssize_t msg_bytes_left = hdr->msglen + sizeof(sync_status) - buf.size();
            CHECK_GE(msg_bytes_left, 0);
            if (msg_bytes_left > 0) {
                ssize_t rc = adb_read(fd, buf.end(), msg_bytes_left);
                if (rc <= 0) {
                    Error("failed to read copy failure message");
                    return false;
                }

                buf.resize(buf.size() + rc);
                if (rc != msg_bytes_left) {
                    if (should_block) {
                        continue;
                    } else {
                        return true;
                    }
                }

                std::string msg(buf.begin() + sizeof(sync_status), buf.end());
                ReportDeferredCopyFailure(msg);
                buf.resize(0);
                return false;
            }
        }

        return true;
    }

    void Printf(const char* fmt, ...) __attribute__((__format__(__printf__, 2, 3))) {
        std::string s;

        va_list ap;
        va_start(ap, fmt);
        android::base::StringAppendV(&s, fmt, ap);
        va_end(ap);

        line_printer_.Print(s, LinePrinter::INFO);
    }

    void Println(const char* fmt, ...) __attribute__((__format__(__printf__, 2, 3))) {
        std::string s;

        va_list ap;
        va_start(ap, fmt);
        android::base::StringAppendV(&s, fmt, ap);
        va_end(ap);

        line_printer_.Print(s, LinePrinter::INFO);
        line_printer_.KeepInfoLine();
    }

    void Error(const char* fmt, ...) __attribute__((__format__(__printf__, 2, 3))) {
        std::string s = "adb: error: ";

        va_list ap;
        va_start(ap, fmt);
        android::base::StringAppendV(&s, fmt, ap);
        va_end(ap);

        line_printer_.Print(s, LinePrinter::ERROR);
    }

    void Warning(const char* fmt, ...) __attribute__((__format__(__printf__, 2, 3))) {
        std::string s = "adb: warning: ";

        va_list ap;
        va_start(ap, fmt);
        android::base::StringAppendV(&s, fmt, ap);
        va_end(ap);

        line_printer_.Print(s, LinePrinter::WARNING);
    }

    void ComputeExpectedTotalBytes(const std::vector<copyinfo>& file_list) {
        current_ledger_.bytes_expected = 0;
        for (const copyinfo& ci : file_list) {
            // Unfortunately, this doesn't work for symbolic links, because we'll copy the
            // target of the link rather than just creating a link. (But ci.size is the link size.)
            if (!ci.skip) current_ledger_.bytes_expected += ci.size;
        }
        current_ledger_.expect_multiple_files = true;
    }

    void SetExpectedTotalBytes(uint64_t expected_total_bytes) {
        current_ledger_.bytes_expected = expected_total_bytes;
        current_ledger_.expect_multiple_files = false;
    }

    // TODO: add a char[max] buffer here, to replace syncsendbuf...
    unique_fd fd;
    size_t max;

  private:
    std::deque<std::pair<std::string, std::string>> deferred_acknowledgements_;
    Block acknowledgement_buffer_;
    const FeatureSet* features_ = nullptr;
    bool have_stat_v2_;
    bool have_ls_v2_;
    bool have_sendrecv_v2_;
    bool have_sendrecv_v2_brotli_;
    bool have_sendrecv_v2_lz4_;
    bool have_sendrecv_v2_zstd_;
    bool have_sendrecv_v2_dry_run_send_;

    TransferLedger global_ledger_;
    TransferLedger current_ledger_;
    LinePrinter line_printer_;

    bool SendQuit() {
        return SendRequest(ID_QUIT, ""); // TODO: add a SendResponse?
    }

    bool WriteOrDie(const std::string& from, const std::string& to, const void* data,
                    size_t data_length) {
        if (!WriteFdExactly(fd, data, data_length)) {
            if (errno == ECONNRESET) {
                // Assume adbd told us why it was closing the connection, and
                // try to read failure reason from adbd.
                syncmsg msg;
                if (!ReadFdExactly(fd, &msg.status, sizeof(msg.status))) {
                    Error("failed to copy '%s' to '%s': no response: %s", from.c_str(), to.c_str(),
                          strerror(errno));
                } else if (msg.status.id != ID_FAIL) {
                    Error("failed to copy '%s' to '%s': not ID_FAIL: %d", from.c_str(), to.c_str(),
                          msg.status.id);
                } else {
                    ReportCopyFailure(from, to, msg);
                }
            } else {
                Error("%zu-byte write failed: %s", data_length, strerror(errno));
            }
            _exit(1);
        }
        return true;
    }
};

static bool sync_ls(SyncConnection& sc, const std::string& path,
                    const std::function<sync_ls_cb>& func) {
    return sc.SendLs(path) && sc.FinishLs(func);
}

static bool sync_stat(SyncConnection& sc, const std::string& path, struct stat* st) {
    return sc.SendStat(path) && sc.FinishStat(st);
}

static bool sync_lstat(SyncConnection& sc, const std::string& path, struct stat* st) {
    return sc.SendLstat(path) && sc.FinishStat(st);
}

static bool sync_stat_fallback(SyncConnection& sc, const std::string& path, struct stat* st) {
    if (sync_stat(sc, path, st)) {
        return true;
    }

    if (errno != ENOTSUP) {
        return false;
    }

    // Try to emulate the parts we can when talking to older adbds.
    bool lstat_result = sync_lstat(sc, path, st);
    if (!lstat_result) {
        return false;
    }

    if (S_ISLNK(st->st_mode)) {
        // If the target is a symlink, figure out whether it's a file or a directory.
        // Also, zero out the st_size field, since no one actually cares what the path length is.
        st->st_size = 0;
        std::string dir_path = path;
        dir_path.push_back('/');
        struct stat tmp_st;

        st->st_mode &= ~S_IFMT;
        if (sync_lstat(sc, dir_path, &tmp_st)) {
            st->st_mode |= S_IFDIR;
        } else {
            st->st_mode |= S_IFREG;
        }
    }
    return true;
}

static bool sync_send(SyncConnection& sc, const std::string& lpath, const std::string& rpath,
                      unsigned mtime, mode_t mode, bool sync, CompressionType compression,
                      bool dry_run) {
    if (sync) {
        struct stat st;
        if (sync_lstat(sc, rpath, &st)) {
            if (st.st_mtime == static_cast<time_t>(mtime)) {
                sc.RecordFilesSkipped(1);
                return true;
            }
        }
    }

    if (S_ISLNK(mode)) {
#if !defined(_WIN32)
        char buf[PATH_MAX];
        ssize_t data_length = readlink(lpath.c_str(), buf, PATH_MAX - 1);
        if (data_length == -1) {
            sc.Error("readlink '%s' failed: %s", lpath.c_str(), strerror(errno));
            return false;
        }
        buf[data_length++] = '\0';

        if (!sc.SendSmallFile(rpath, mode, lpath, rpath, mtime, buf, data_length, dry_run)) {
            return false;
        }
        return sc.ReadAcknowledgements(sync);
#endif
    }

    struct stat st;
    if (stat(lpath.c_str(), &st) == -1) {
        sc.Error("failed to stat local file '%s': %s", lpath.c_str(), strerror(errno));
        return false;
    }
    if (st.st_size < SYNC_DATA_MAX) {
        std::string data;
        if (!android::base::ReadFileToString(lpath, &data, true)) {
            sc.Error("failed to read all of '%s': %s", lpath.c_str(), strerror(errno));
            return false;
        }
        if (!sc.SendSmallFile(rpath, mode, lpath, rpath, mtime, data.data(), data.size(),
                              dry_run)) {
            return false;
        }
    } else {
        if (!sc.SendLargeFile(rpath, mode, lpath, rpath, mtime, compression, dry_run)) {
            return false;
        }
    }
    return sc.ReadAcknowledgements(sync);
}

static bool sync_recv_v1(SyncConnection& sc, const char* rpath, const char* lpath, const char* name,
                         uint64_t expected_size) {
    if (!sc.SendRequest(ID_RECV_V1, rpath)) return false;

    adb_unlink(lpath);
    unique_fd lfd(adb_creat(lpath, 0644));
    if (lfd < 0) {
        sc.Error("cannot create '%s': %s", lpath, strerror(errno));
        return false;
    }

    uint64_t bytes_copied = 0;
    while (true) {
        syncmsg msg;
        if (!ReadFdExactly(sc.fd, &msg.data, sizeof(msg.data))) {
            adb_unlink(lpath);
            return false;
        }

        if (msg.data.id == ID_DONE) break;

        if (msg.data.id != ID_DATA) {
            adb_unlink(lpath);
            sc.ReportCopyFailure(rpath, lpath, msg);
            return false;
        }

        if (msg.data.size > sc.max) {
            sc.Error("msg.data.size too large: %u (max %zu)", msg.data.size, sc.max);
            adb_unlink(lpath);
            return false;
        }

        char buffer[SYNC_DATA_MAX];
        if (!ReadFdExactly(sc.fd, buffer, msg.data.size)) {
            adb_unlink(lpath);
            return false;
        }

        if (!WriteFdExactly(lfd, buffer, msg.data.size)) {
            sc.Error("cannot write '%s': %s", lpath, strerror(errno));
            adb_unlink(lpath);
            return false;
        }

        bytes_copied += msg.data.size;

        sc.RecordBytesTransferred(msg.data.size);
        sc.ReportProgress(name != nullptr ? name : rpath, bytes_copied, expected_size);
    }

    sc.RecordFilesTransferred(1);
    return true;
}

static bool sync_recv_v2(SyncConnection& sc, const char* rpath, const char* lpath, const char* name,
                         uint64_t expected_size, CompressionType compression) {
    compression = sc.ResolveCompressionType(compression);

    if (!sc.SendRecv2(rpath, compression)) return false;

    adb_unlink(lpath);
    unique_fd lfd(adb_creat(lpath, 0644));
    if (lfd < 0) {
        sc.Error("cannot create '%s': %s", lpath, strerror(errno));
        return false;
    }

    uint64_t bytes_copied = 0;

    Block buffer(SYNC_DATA_MAX);
    std::variant<std::monostate, NullDecoder, BrotliDecoder, LZ4Decoder, ZstdDecoder>
            decoder_storage;
    Decoder* decoder = nullptr;

    std::span buffer_span(buffer.data(), buffer.size());
    switch (compression) {
        case CompressionType::None:
            decoder = &decoder_storage.emplace<NullDecoder>(buffer_span);
            break;

        case CompressionType::Brotli:
            decoder = &decoder_storage.emplace<BrotliDecoder>(buffer_span);
            break;

        case CompressionType::LZ4:
            decoder = &decoder_storage.emplace<LZ4Decoder>(buffer_span);
            break;

        case CompressionType::Zstd:
            decoder = &decoder_storage.emplace<ZstdDecoder>(buffer_span);
            break;

        case CompressionType::Any:
            LOG(FATAL) << "unexpected CompressionType::Any";
    }

    while (true) {
        syncmsg msg;
        if (!ReadFdExactly(sc.fd, &msg.data, sizeof(msg.data))) {
            adb_unlink(lpath);
            return false;
        }

        if (msg.data.id == ID_DONE) {
            if (!decoder->Finish()) {
                sc.Error("unexpected ID_DONE");
                return false;
            }
        } else if (msg.data.id != ID_DATA) {
            adb_unlink(lpath);
            sc.ReportCopyFailure(rpath, lpath, msg);
            return false;
        } else {
            if (msg.data.size > sc.max) {
                sc.Error("msg.data.size too large: %u (max %zu)", msg.data.size, sc.max);
                adb_unlink(lpath);
                return false;
            }

            Block block(msg.data.size);
            if (!ReadFdExactly(sc.fd, block.data(), msg.data.size)) {
                adb_unlink(lpath);
                return false;
            }
            decoder->Append(std::move(block));
        }

        while (true) {
            std::span<char> output;
            DecodeResult result = decoder->Decode(&output);

            if (result == DecodeResult::Error) {
                sc.Error("decompress failed");
                adb_unlink(lpath);
                return false;
            }

            if (!output.empty()) {
                if (!WriteFdExactly(lfd, output.data(), output.size())) {
                    sc.Error("cannot write '%s': %s", lpath, strerror(errno));
                    adb_unlink(lpath);
                    return false;
                }
            }

            bytes_copied += output.size();
            sc.RecordBytesTransferred(output.size());
            sc.ReportProgress(name != nullptr ? name : rpath, bytes_copied, expected_size);

            if (result == DecodeResult::NeedInput) {
                break;
            } else if (result == DecodeResult::MoreOutput) {
                continue;
            } else if (result == DecodeResult::Done) {
                sc.RecordFilesTransferred(1);
                return true;
            } else {
                LOG(FATAL) << "invalid DecodeResult: " << static_cast<int>(result);
            }
        }
    }
}

static bool sync_recv(SyncConnection& sc, const char* rpath, const char* lpath, const char* name,
                      uint64_t expected_size, CompressionType compression) {
    if (sc.HaveSendRecv2()) {
        return sync_recv_v2(sc, rpath, lpath, name, expected_size, compression);
    } else {
        return sync_recv_v1(sc, rpath, lpath, name, expected_size);
    }
}

bool do_sync_ls(const char* path) {
    SyncConnection sc;
    if (!sc.IsValid()) return false;

    return sync_ls(sc, path, [](unsigned mode, uint64_t size, uint64_t time, const char* name) {
        printf("%08x %08" PRIx64 " %08" PRIx64 " %s\n", mode, size, time, name);
    });
}

static bool IsDotOrDotDot(const char* name) {
    return name[0] == '.' && (name[1] == '\0' || (name[1] == '.' && name[2] == '\0'));
}

static bool local_build_list(SyncConnection& sc, std::vector<copyinfo>* file_list,
                             std::vector<std::string>* directory_list, const std::string& lpath,
                             const std::string& rpath) {
    std::vector<copyinfo> dirlist;
    std::unique_ptr<DIR, int (*)(DIR*)> dir(opendir(lpath.c_str()), closedir);
    if (!dir) {
        sc.Error("cannot open '%s': %s", lpath.c_str(), strerror(errno));
        return false;
    }

    bool empty_dir = true;
    dirent* de;
    while ((de = readdir(dir.get()))) {
        if (IsDotOrDotDot(de->d_name)) {
            continue;
        }

        empty_dir = false;
        std::string stat_path = lpath + de->d_name;

        struct stat st;
        if (lstat(stat_path.c_str(), &st) == -1) {
            sc.Error("cannot lstat '%s': %s", stat_path.c_str(),
                     strerror(errno));
            continue;
        }

        copyinfo ci(lpath, rpath, de->d_name, st.st_mode);
        if (S_ISDIR(st.st_mode)) {
            dirlist.push_back(ci);
        } else {
            if (!should_push_file(st.st_mode)) {
                sc.Warning("skipping special file '%s' (mode = 0o%o)", lpath.c_str(), st.st_mode);
                ci.skip = true;
            }
            ci.time = st.st_mtime;
            ci.size = st.st_size;
            file_list->push_back(ci);
        }
    }

    // Close this directory and recurse.
    dir.reset();

    for (const copyinfo& ci : dirlist) {
        directory_list->push_back(ci.rpath);
        local_build_list(sc, file_list, directory_list, ci.lpath, ci.rpath);
    }

    return true;
}

// dirname("//foo") returns "//", so we can't do the obvious `path == "/"`.
static bool is_root_dir(std::string_view path) {
    for (char c : path) {
        if (c != '/') {
            return false;
        }
    }
    return true;
}

static bool copy_local_dir_remote(SyncConnection& sc, std::string lpath, std::string rpath,
                                  bool check_timestamps, bool list_only,
                                  CompressionType compression, bool dry_run) {
    sc.NewTransfer();

    // Make sure that both directory paths end in a slash.
    // Both paths are known to be nonempty, so we don't need to check.
    ensure_trailing_separators(lpath, rpath);

    // Recursively build the list of files to copy.
    std::vector<copyinfo> file_list;
    std::vector<std::string> directory_list;

    for (std::string path = rpath; !is_root_dir(path); path = android::base::Dirname(path)) {
        directory_list.push_back(path);
    }
    std::reverse(directory_list.begin(), directory_list.end());

    int skipped = 0;
    if (!local_build_list(sc, &file_list, &directory_list, lpath, rpath)) {
        return false;
    }

    // b/110953234:
    // P shipped with a bug that causes directory creation as a side-effect of a push to fail.
    // Work around this by explicitly doing a mkdir via shell.
    //
    // Devices that don't support shell_v2 are unhappy if we try to send a too-long packet to them,
    // but they're not affected by this bug, so only apply the workaround if we have shell_v2.
    //
    // TODO(b/25457350): We don't preserve permissions on directories.
    // TODO: Find all of the leaves and `mkdir -p` them instead?
    if (!CanUseFeature(sc.Features(), kFeatureFixedPushMkdir) &&
        CanUseFeature(sc.Features(), kFeatureShell2)) {
        SilentStandardStreamsCallbackInterface cb;
        std::string cmd = "mkdir";
        for (const auto& dir : directory_list) {
            std::string escaped_path = escape_arg(dir);
            if (escaped_path.size() > 16384) {
                // Somewhat arbitrarily limit that probably won't ever happen.
                sc.Error("path too long: %s", escaped_path.c_str());
                return false;
            }

            // The maximum should be 64kiB, but that's not including other stuff that gets tacked
            // onto the command line, so let's be a bit conservative.
            if (cmd.size() + escaped_path.size() > 32768) {
                // Dispatch the command, ignoring failure (since the directory might already exist).
                send_shell_command(cmd, false, &cb);
                cmd = "mkdir";
            }
            cmd += " ";
            cmd += escaped_path;
        }

        if (cmd != "mkdir") {
            send_shell_command(cmd, false, &cb);
        }
    }

    if (check_timestamps) {
        for (const copyinfo& ci : file_list) {
            if (!sc.SendLstat(ci.rpath)) {
                sc.Error("failed to send lstat");
                return false;
            }
        }
        for (copyinfo& ci : file_list) {
            struct stat st;
            if (sc.FinishStat(&st)) {
                if (st.st_size == static_cast<off_t>(ci.size) && st.st_mtime == ci.time) {
                    ci.skip = true;
                }
            }
        }
    }

    sc.ComputeExpectedTotalBytes(file_list);

    for (const copyinfo& ci : file_list) {
        if (!ci.skip) {
            if (list_only) {
                sc.Println("would push: %s -> %s", ci.lpath.c_str(), ci.rpath.c_str());
            } else {
                if (!sync_send(sc, ci.lpath, ci.rpath, ci.time, ci.mode, false, compression,
                               dry_run)) {
                    return false;
                }
            }
        } else {
            skipped++;
        }
    }

    sc.RecordFilesSkipped(skipped);
    bool success = sc.ReadAcknowledgements(true);
    sc.ReportTransferRate(lpath, TransferDirection::push);
    return success;
}

bool do_sync_push(const std::vector<const char*>& srcs, const char* dst, bool sync,
                  CompressionType compression, bool dry_run) {
    SyncConnection sc;
    if (!sc.IsValid()) return false;

    bool success = true;
    bool dst_exists;
    bool dst_isdir;

    struct stat st;
    if (sync_stat_fallback(sc, dst, &st)) {
        dst_exists = true;
        dst_isdir = S_ISDIR(st.st_mode);
    } else {
        if (errno == ENOENT || errno == ENOPROTOOPT) {
            dst_exists = false;
            dst_isdir = false;
        } else {
            sc.Error("stat failed when trying to push to %s: %s", dst, strerror(errno));
            return false;
        }
    }

    if (!dst_isdir) {
        if (srcs.size() > 1) {
            sc.Error("target '%s' is not a directory", dst);
            return false;
        } else {
            size_t dst_len = strlen(dst);

            // A path that ends with a slash doesn't have to be a directory if
            // it doesn't exist yet.
            if (dst[dst_len - 1] == '/' && dst_exists) {
                sc.Error("failed to access '%s': Not a directory", dst);
                return false;
            }
        }
    }

    for (const char* src_path : srcs) {
        const char* dst_path = dst;
        struct stat st;
        if (stat(src_path, &st) == -1) {
            sc.Error("cannot stat '%s': %s", src_path, strerror(errno));
            success = false;
            continue;
        }

        if (S_ISDIR(st.st_mode)) {
            std::string dst_dir = dst;

            // If the destination path existed originally, the source directory
            // should be copied as a child of the destination.
            if (dst_exists) {
                if (!dst_isdir) {
                    sc.Error("target '%s' is not a directory", dst);
                    return false;
                }
                // dst is a POSIX path, so we don't want to use the sysdeps
                // helpers here.
                if (dst_dir.back() != '/') {
                    dst_dir.push_back('/');
                }
                dst_dir.append(android::base::Basename(src_path));
            }

            success &=
                    copy_local_dir_remote(sc, src_path, dst_dir, sync, false, compression, dry_run);
            continue;
        } else if (!should_push_file(st.st_mode)) {
            sc.Warning("skipping special file '%s' (mode = 0o%o)", src_path, st.st_mode);
            continue;
        }

        std::string path_holder;
        if (dst_isdir) {
            // If we're copying a local file to a remote directory,
            // we really want to copy to remote_dir + "/" + local_filename.
            path_holder = dst_path;
            if (path_holder.back() != '/') {
                path_holder.push_back('/');
            }
            path_holder += android::base::Basename(src_path);
            dst_path = path_holder.c_str();
        }

        sc.NewTransfer();
        sc.SetExpectedTotalBytes(st.st_size);
        success &= sync_send(sc, src_path, dst_path, st.st_mtime, st.st_mode, sync, compression,
                             dry_run);
        sc.ReportTransferRate(src_path, TransferDirection::push);
    }

    success &= sc.ReadAcknowledgements(true);
    sc.ReportOverallTransferRate(TransferDirection::push);
    return success;
}

static bool remote_build_list(SyncConnection& sc, std::vector<copyinfo>* file_list,
                              const std::string& rpath, const std::string& lpath) {
    std::vector<copyinfo> dirlist;
    std::vector<copyinfo> linklist;

    // Add an entry for the current directory to ensure it gets created before pulling its contents.
    copyinfo ci(android::base::Dirname(lpath), android::base::Dirname(rpath),
                android::base::Basename(lpath), S_IFDIR);
    file_list->push_back(ci);

    // Put the files/dirs in rpath on the lists.
    auto callback = [&](unsigned mode, uint64_t size, uint64_t time, const char* name) {
        if (IsDotOrDotDot(name)) {
            return;
        }

        copyinfo ci(lpath, rpath, name, mode);
        if (S_ISDIR(mode)) {
            dirlist.push_back(ci);
        } else if (S_ISLNK(mode)) {
            linklist.push_back(ci);
        } else {
            if (!should_pull_file(ci.mode)) {
                sc.Warning("skipping special file '%s' (mode = 0o%o)", ci.rpath.c_str(), ci.mode);
                ci.skip = true;
            }
            ci.time = time;
            ci.size = size;
            file_list->push_back(ci);
        }
    };

    if (!sync_ls(sc, rpath, callback)) {
        return false;
    }

    // Check each symlink we found to see whether it's a file or directory.
    for (copyinfo& link_ci : linklist) {
        struct stat st;
        if (!sync_stat_fallback(sc, link_ci.rpath, &st)) {
            sc.Warning("stat failed for path %s: %s", link_ci.rpath.c_str(), strerror(errno));
            continue;
        }

        if (S_ISDIR(st.st_mode)) {
            dirlist.emplace_back(std::move(link_ci));
        } else {
            file_list->emplace_back(std::move(link_ci));
        }
    }

    // Recurse into each directory we found.
    while (!dirlist.empty()) {
        copyinfo current = dirlist.back();
        dirlist.pop_back();
        if (!remote_build_list(sc, file_list, current.rpath, current.lpath)) {
            return false;
        }
    }

    return true;
}

static int set_time_and_mode(const std::string& lpath, time_t time,
                             unsigned int mode) {
    struct utimbuf times = { time, time };
    int r1 = utime(lpath.c_str(), &times);

    /* use umask for permissions */
    mode_t mask = umask(0000);
    umask(mask);
    int r2 = chmod(lpath.c_str(), mode & ~mask);

    return r1 ? r1 : r2;
}

static bool copy_remote_dir_local(SyncConnection& sc, std::string rpath, std::string lpath,
                                  bool copy_attrs, CompressionType compression) {
    sc.NewTransfer();

    // Make sure that both directory paths end in a slash.
    // Both paths are known to be nonempty, so we don't need to check.
    ensure_trailing_separators(lpath, rpath);

    // Recursively build the list of files to copy.
    sc.Printf("pull: building file list...");
    std::vector<copyinfo> file_list;
    if (!remote_build_list(sc, &file_list, rpath, lpath)) {
        return false;
    }

    sc.ComputeExpectedTotalBytes(file_list);

    int skipped = 0;
    for (const copyinfo &ci : file_list) {
        if (!ci.skip) {
            if (S_ISDIR(ci.mode)) {
                // Entry is for an empty directory, create it and continue.
                // TODO(b/25457350): We don't preserve permissions on directories.
                if (!mkdirs(ci.lpath))  {
                    sc.Error("failed to create directory '%s': %s",
                             ci.lpath.c_str(), strerror(errno));
                    return false;
                }
                continue;
            }

            if (!sync_recv(sc, ci.rpath.c_str(), ci.lpath.c_str(), nullptr, ci.size, compression)) {
                return false;
            }

            if (copy_attrs && set_time_and_mode(ci.lpath, ci.time, ci.mode)) {
                return false;
            }
        } else {
            skipped++;
        }
    }

    sc.RecordFilesSkipped(skipped);
    sc.ReportTransferRate(rpath, TransferDirection::pull);
    return true;
}

bool do_sync_pull(const std::vector<const char*>& srcs, const char* dst, bool copy_attrs,
                  CompressionType compression, const char* name) {
    SyncConnection sc;
    if (!sc.IsValid()) return false;

    bool success = true;
    struct stat st;
    bool dst_exists = true;

    if (stat(dst, &st) == -1) {
        dst_exists = false;

        // If we're only pulling one path, the destination path might point to
        // a path that doesn't exist yet.
        if (srcs.size() == 1 && errno == ENOENT) {
            // However, its parent must exist.
            struct stat parent_st;
            if (stat(android::base::Dirname(dst).c_str(), &parent_st) == -1) {
                sc.Error("cannot create file/directory '%s': %s", dst, strerror(errno));
                return false;
            }
        } else {
            sc.Error("failed to access '%s': %s", dst, strerror(errno));
            return false;
        }
    }

    bool dst_isdir = dst_exists && S_ISDIR(st.st_mode);
    if (!dst_isdir) {
        if (srcs.size() > 1) {
            sc.Error("target '%s' is not a directory", dst);
            return false;
        } else {
            size_t dst_len = strlen(dst);

            // A path that ends with a slash doesn't have to be a directory if
            // it doesn't exist yet.
            if (adb_is_separator(dst[dst_len - 1]) && dst_exists) {
                sc.Error("failed to access '%s': Not a directory", dst);
                return false;
            }
        }
    }

    for (const char* src_path : srcs) {
        const char* dst_path = dst;
        struct stat src_st;
        if (!sync_stat_fallback(sc, src_path, &src_st)) {
            if (errno == ENOPROTOOPT) {
                sc.Error("remote object '%s' does not exist", src_path);
            } else {
                sc.Error("failed to stat remote object '%s': %s", src_path, strerror(errno));
            }

            success = false;
            continue;
        }

        bool src_isdir = S_ISDIR(src_st.st_mode);
        if (src_isdir) {
            std::string dst_dir = dst;

            // If the destination path existed originally, the source directory
            // should be copied as a child of the destination.
            if (dst_exists) {
                if (!dst_isdir) {
                    sc.Error("target '%s' is not a directory", dst);
                    return false;
                }
                if (!adb_is_separator(dst_dir.back())) {
                    dst_dir.push_back(OS_PATH_SEPARATOR);
                }
                dst_dir.append(android::base::Basename(src_path));
            }

            success &= copy_remote_dir_local(sc, src_path, dst_dir, copy_attrs, compression);
            continue;
        } else if (!should_pull_file(src_st.st_mode)) {
            sc.Warning("skipping special file '%s' (mode = 0o%o)", src_path, src_st.st_mode);
            continue;
        }

        std::string path_holder;
        if (dst_isdir) {
            // If we're copying a remote file to a local directory, we
            // really want to copy to local_dir + OS_PATH_SEPARATOR +
            // basename(remote).
            path_holder = android::base::StringPrintf("%s%c%s", dst_path, OS_PATH_SEPARATOR,
                                                      android::base::Basename(src_path).c_str());
            dst_path = path_holder.c_str();
        }

        sc.NewTransfer();
        sc.SetExpectedTotalBytes(src_st.st_size);
        if (!sync_recv(sc, src_path, dst_path, name, src_st.st_size, compression)) {
            success = false;
            continue;
        }

        if (copy_attrs && set_time_and_mode(dst_path, src_st.st_mtime, src_st.st_mode) != 0) {
            success = false;
            continue;
        }
        sc.ReportTransferRate(src_path, TransferDirection::pull);
    }

    sc.ReportOverallTransferRate(TransferDirection::pull);
    return success;
}

bool do_sync_sync(const std::string& lpath, const std::string& rpath, bool list_only,
                  CompressionType compression, bool dry_run) {
    SyncConnection sc;
    if (!sc.IsValid()) return false;

    bool success = copy_local_dir_remote(sc, lpath, rpath, true, list_only, compression, dry_run);
    if (!list_only) {
        sc.ReportOverallTransferRate(TransferDirection::push);
    }
    return success;
}<|MERGE_RESOLUTION|>--- conflicted
+++ resolved
@@ -544,17 +544,6 @@
 
             if (!ReadFdExactly(fd, buf, len)) return false;
             buf[len] = 0;
-<<<<<<< HEAD
-
-            // Address the highly unlikely scenario wherein a
-            // compromised device/service might be able to
-            // traverse across directories on the host. Let's
-            // shut that door!
-            if (strchr(buf, '/')) {
-                return false;
-            }
-
-=======
             // Address the unlikely scenario wherein a
             // compromised device/service might be able to
             // traverse across directories on the host. Let's
@@ -566,7 +555,6 @@
             ) {
                 return false;
             }
->>>>>>> b5ad48db
             callback(dent.mode, dent.size, dent.mtime, buf);
         }
     }
