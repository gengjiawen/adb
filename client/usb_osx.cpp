/*
 * Copyright (C) 2007 The Android Open Source Project
 *
 * Licensed under the Apache License, Version 2.0 (the "License");
 * you may not use this file except in compliance with the License.
 * You may obtain a copy of the License at
 *
 *      http://www.apache.org/licenses/LICENSE-2.0
 *
 * Unless required by applicable law or agreed to in writing, software
 * distributed under the License is distributed on an "AS IS" BASIS,
 * WITHOUT WARRANTIES OR CONDITIONS OF ANY KIND, either express or implied.
 * See the License for the specific language governing permissions and
 * limitations under the License.
 */

#define TRACE_TAG USB

#include "sysdeps.h"

#include "client/usb.h"

#include <CoreFoundation/CoreFoundation.h>

#include <IOKit/IOKitLib.h>
#include <IOKit/IOCFPlugIn.h>
#include <IOKit/usb/IOUSBLib.h>
#include <IOKit/IOMessage.h>
#include <mach/mach_port.h>

#include <inttypes.h>
#include <stdio.h>

#include <atomic>
#include <chrono>
#include <memory>
#include <mutex>
#include <thread>
#include <vector>

#include <android-base/logging.h>
#include <android-base/stringprintf.h>
#include <android-base/thread_annotations.h>

#include "adb.h"
#include "transport.h"

using namespace std::chrono_literals;

struct usb_handle
{
    UInt8 bulkIn;
    UInt8 bulkOut;
    IOUSBInterfaceInterface550** interface;
    unsigned int zero_mask;
    size_t max_packet_size;

    // For garbage collecting disconnected devices.
    bool mark;
    std::string devpath;
    std::atomic<bool> dead;

    usb_handle()
        : bulkIn(0),
          bulkOut(0),
          interface(nullptr),
          zero_mask(0),
          max_packet_size(0),
          mark(false),
          dead(false) {}
};

static std::atomic<bool> usb_inited_flag;

static auto& g_usb_handles_mutex = *new std::mutex();
static auto& g_usb_handles = *new std::vector<std::unique_ptr<usb_handle>>();

static bool IsKnownDevice(const std::string& devpath) {
    std::lock_guard<std::mutex> lock_guard(g_usb_handles_mutex);
    for (auto& usb : g_usb_handles) {
        if (usb->devpath == devpath) {
            // Set mark flag to indicate this device is still alive.
            usb->mark = true;
            return true;
        }
    }
    return false;
}

static void usb_kick_locked(usb_handle* handle);

static void KickDisconnectedDevices() {
    std::lock_guard<std::mutex> lock_guard(g_usb_handles_mutex);
    for (auto& usb : g_usb_handles) {
        if (!usb->mark) {
            usb_kick_locked(usb.get());
        } else {
            usb->mark = false;
        }
    }
}

static void AddDevice(std::unique_ptr<usb_handle> handle) {
    handle->mark = true;
    std::lock_guard<std::mutex> lock(g_usb_handles_mutex);
    g_usb_handles.push_back(std::move(handle));
}

static void AndroidInterfaceAdded(io_iterator_t iterator);
static std::unique_ptr<usb_handle> CheckInterface(IOUSBInterfaceInterface550** iface, UInt16 vendor,
                                                  UInt16 product);

// Flag-guarded (using host env variable) feature that turns on
// the ability to clear the device-side endpoint also before
// starting. See public bug https://issuetracker.google.com/issues/37055927
// for historical context.
static bool clear_endpoints() {
<<<<<<< HEAD
    LOG(INFO) << __PRETTY_FUNCTION__ << " " << __FILE__;
=======
>>>>>>> 66ccbef7
    static const char* env(getenv("ADB_OSX_USB_CLEAR_ENDPOINTS"));
    static bool result = env && strcmp("1", env) == 0;
    return result;
}

static bool FindUSBDevices() {
    // Create the matching dictionary to find the Android device's adb interface.
    CFMutableDictionaryRef matchingDict = IOServiceMatching(kIOUSBInterfaceClassName);
    if (!matchingDict) {
        LOG(ERROR) << "couldn't create USB matching dictionary";
        return false;
    }
    // Create an iterator for all I/O Registry objects that match the dictionary.
    io_iterator_t iter = 0;
    kern_return_t kr = IOServiceGetMatchingServices(kIOMasterPortDefault, matchingDict, &iter);
    if (kr != KERN_SUCCESS) {
        LOG(ERROR) << "failed to get matching services";
        return false;
    }
    // Iterate over all matching objects.
    AndroidInterfaceAdded(iter);
    IOObjectRelease(iter);
    return true;
}

static void
AndroidInterfaceAdded(io_iterator_t iterator)
{
    kern_return_t            kr;
    io_service_t             usbDevice;
    io_service_t             usbInterface;
    IOCFPlugInInterface      **plugInInterface = NULL;
    IOUSBInterfaceInterface500  **iface = NULL;
    IOUSBDeviceInterface500  **dev = NULL;
    HRESULT                  result;
    SInt32                   score;
    uint32_t                 locationId;
    UInt8                    if_class, subclass, protocol;
    UInt16                   vendor;
    UInt16                   product;
    UInt8                    serialIndex;
    char                     serial[256];
    std::string devpath;

    while ((usbInterface = IOIteratorNext(iterator))) {
        //* Create an intermediate interface plugin
        kr = IOCreatePlugInInterfaceForService(usbInterface,
                                               kIOUSBInterfaceUserClientTypeID,
                                               kIOCFPlugInInterfaceID,
                                               &plugInInterface, &score);
        IOObjectRelease(usbInterface);
        if ((kIOReturnSuccess != kr) || (!plugInInterface)) {
            LOG(ERROR) << "Unable to create an interface plug-in (" << std::hex << kr << ")";
            continue;
        }

        //* This gets us the interface object
        result = (*plugInInterface)->QueryInterface(
            plugInInterface,
            CFUUIDGetUUIDBytes(kIOUSBInterfaceInterfaceID500), (LPVOID*)&iface);
        //* We only needed the plugin to get the interface, so discard it
        (*plugInInterface)->Release(plugInInterface);
        if (result || !iface) {
            LOG(ERROR) << "Couldn't query the interface (" << std::hex << result << ")";
            continue;
        }

        kr = (*iface)->GetInterfaceClass(iface, &if_class);
        kr = (*iface)->GetInterfaceSubClass(iface, &subclass);
        kr = (*iface)->GetInterfaceProtocol(iface, &protocol);
        if (!is_adb_interface(if_class, subclass, protocol)) {
            // Ignore non-ADB devices (interface with incorrect
            // class/subclass/protocol).
            (*iface)->Release(iface);
            continue;
        }

        //* this gets us an ioservice, with which we will find the actual
        //* device; after getting a plugin, and querying the interface, of
        //* course.
        //* Gotta love OS X
        kr = (*iface)->GetDevice(iface, &usbDevice);
        if (kIOReturnSuccess != kr || !usbDevice) {
            LOG(ERROR) << "Couldn't grab device from interface (" << std::hex << kr << ")";
            (*iface)->Release(iface);
            continue;
        }

        plugInInterface = NULL;
        score = 0;
        //* create an intermediate device plugin
        kr = IOCreatePlugInInterfaceForService(usbDevice,
                                               kIOUSBDeviceUserClientTypeID,
                                               kIOCFPlugInInterfaceID,
                                               &plugInInterface, &score);
        //* only needed this to find the plugin
        (void)IOObjectRelease(usbDevice);
        if ((kIOReturnSuccess != kr) || (!plugInInterface)) {
            LOG(ERROR) << "Unable to create a device plug-in (" << std::hex << kr << ")";
            (*iface)->Release(iface);
            continue;
        }

        result = (*plugInInterface)->QueryInterface(plugInInterface,
            CFUUIDGetUUIDBytes(kIOUSBDeviceInterfaceID500), (LPVOID*)&dev);
        //* only needed this to query the plugin
        (*plugInInterface)->Release(plugInInterface);
        if (result || !dev) {
            LOG(ERROR) << "Couldn't create a device interface (" << std::hex << result << ")";
            (*iface)->Release(iface);
            continue;
        }

        //* Now after all that, we actually have a ref to the device and
        //* the interface that matched our criteria
        kr = (*dev)->GetDeviceVendor(dev, &vendor);
        kr = (*dev)->GetDeviceProduct(dev, &product);
        kr = (*dev)->GetLocationID(dev, &locationId);
        if (kr == KERN_SUCCESS) {
            devpath = android::base::StringPrintf("usb:%" PRIu32 "X", locationId);
            if (IsKnownDevice(devpath)) {
                (*dev)->Release(dev);
                (*iface)->Release(iface);
                continue;
            }
        }
        kr = (*dev)->USBGetSerialNumberStringIndex(dev, &serialIndex);

        if (serialIndex > 0) {
            IOUSBDevRequest req;
            UInt16          buffer[256];
            UInt16          languages[128];

            memset(languages, 0, sizeof(languages));

            req.bmRequestType =
                    USBmakebmRequestType(kUSBIn, kUSBStandard, kUSBDevice);
            req.bRequest = kUSBRqGetDescriptor;
            req.wValue = (kUSBStringDesc << 8) | 0;
            req.wIndex = 0;
            req.pData = languages;
            req.wLength = sizeof(languages);
            kr = (*dev)->DeviceRequest(dev, &req);

            if (kr == kIOReturnSuccess && req.wLenDone > 0) {

                int langCount = (req.wLenDone - 2) / 2, lang;

                for (lang = 1; lang <= langCount; lang++) {

                    memset(buffer, 0, sizeof(buffer));
                    memset(&req, 0, sizeof(req));

                    req.bmRequestType =
                            USBmakebmRequestType(kUSBIn, kUSBStandard, kUSBDevice);
                    req.bRequest = kUSBRqGetDescriptor;
                    req.wValue = (kUSBStringDesc << 8) | serialIndex;
                    req.wIndex = languages[lang];
                    req.pData = buffer;
                    req.wLength = sizeof(buffer);
                    kr = (*dev)->DeviceRequest(dev, &req);

                    if (kr == kIOReturnSuccess && req.wLenDone > 0) {
                        int i, count;

                        // skip first word, and copy the rest to the serial string,
                        // changing shorts to bytes.
                        count = (req.wLenDone - 1) / 2;
                        for (i = 0; i < count; i++)
                                serial[i] = buffer[i + 1];
                        serial[i] = 0;
                        break;
                    }
                }
            }
        }

        (*dev)->Release(dev);

        VLOG(USB) << android::base::StringPrintf("Found vid=%04x pid=%04x serial=%s\n",
                        vendor, product, serial);
        if (devpath.empty()) {
            devpath = serial;
        }
        if (IsKnownDevice(devpath)) {
            (*iface)->USBInterfaceClose(iface);
            (*iface)->Release(iface);
            continue;
        }

        if (!transport_server_owns_device(devpath, serial)) {
            // We aren't allowed to communicate with this device. Don't open this device.
            D("ignoring device: not owned by this server dev_path: '%s', serial: '%s'",
              devpath.c_str(), serial);
            continue;
        }

        std::unique_ptr<usb_handle> handle =
            CheckInterface((IOUSBInterfaceInterface550**)iface, vendor, product);
        if (handle == nullptr) {
            LOG(ERROR) << "Could not find device interface";
            (*iface)->Release(iface);
            continue;
        }
        handle->devpath = devpath;
        usb_handle* handle_p = handle.get();
        VLOG(USB) << "Add usb device " << serial;
        LOG(INFO) << "reported max packet size for " << serial << " is " << handle->max_packet_size;
        AddDevice(std::move(handle));
        register_usb_transport(reinterpret_cast<::usb_handle*>(handle_p), serial, devpath.c_str(),
                               1);
    }
}

// Used to clear both the endpoints before starting.
// When adb quits, we might clear the host endpoint but not the device.
// So we make sure both sides are clear before starting up.
// Returns true if:
//      - the feature is disabled (OSX/host only)
//      - the feature is enabled and successfully clears both endpoints
// Returns false otherwise (if an error is encountered)
static bool ClearPipeStallBothEnds(IOUSBInterfaceInterface550** interface, UInt8 bulkEp) {
    // If feature-disabled, (silently) bypass clearing both
    // endpoints (including device-side).
<<<<<<< HEAD
    LOG(INFO) << __PRETTY_FUNCTION__ << " " << __FILE__;
    if (!clear_endpoints()) {
        LOG(INFO) << __PRETTY_FUNCTION__ << " " << __FILE__;
        return true;
    }
    LOG(INFO) << __PRETTY_FUNCTION__ << " " << __FILE__;
=======
    if (!clear_endpoints()) {
        return true;
    }
>>>>>>> 66ccbef7

    IOReturn rc = (*interface)->ClearPipeStallBothEnds(interface, bulkEp);
    if (rc != kIOReturnSuccess) {
        LOG(ERROR) << "Could not clear pipe stall both ends: " << std::hex << rc;
        LOG(INFO) << __PRETTY_FUNCTION__ << " " << __FILE__;
        return false;
    }
    LOG(INFO) << __PRETTY_FUNCTION__ << " " << __FILE__;
    return true;
}

//* TODO: simplify this further since we only register to get ADB interface
//* subclass+protocol events
static std::unique_ptr<usb_handle> CheckInterface(IOUSBInterfaceInterface550** interface,
                                                  UInt16 vendor, UInt16 product) {
    std::unique_ptr<usb_handle> handle;
    IOReturn kr;
    UInt8 interfaceNumEndpoints, interfaceClass, interfaceSubClass, interfaceProtocol;
    UInt8 endpoint;

    //* Now open the interface.  This will cause the pipes associated with
    //* the endpoints in the interface descriptor to be instantiated
    kr = (*interface)->USBInterfaceOpen(interface);
    if (kr != kIOReturnSuccess) {
        LOG(ERROR) << "Could not open interface: " << std::hex << kr;
        return NULL;
    }

    //* Get the number of endpoints associated with this interface
    kr = (*interface)->GetNumEndpoints(interface, &interfaceNumEndpoints);
    if (kr != kIOReturnSuccess) {
        LOG(ERROR) << "Unable to get number of endpoints: " << std::hex << kr;
        goto err_get_num_ep;
    }

    //* Get interface class, subclass and protocol
    if ((*interface)->GetInterfaceClass(interface, &interfaceClass) != kIOReturnSuccess ||
            (*interface)->GetInterfaceSubClass(interface, &interfaceSubClass) != kIOReturnSuccess ||
            (*interface)->GetInterfaceProtocol(interface, &interfaceProtocol) != kIOReturnSuccess) {
            LOG(ERROR) << "Unable to get interface class, subclass and protocol";
            goto err_get_interface_class;
    }

    //* check to make sure interface class, subclass and protocol match ADB
    //* avoid opening mass storage endpoints
    if (!is_adb_interface(interfaceClass, interfaceSubClass, interfaceProtocol)) {
        goto err_bad_adb_interface;
    }

    handle.reset(new usb_handle);
    if (handle == nullptr) {
        goto err_bad_adb_interface;
    }

    //* Iterate over the endpoints for this interface and find the first
    //* bulk in/out pipes available.  These will be our read/write pipes.
    for (endpoint = 1; endpoint <= interfaceNumEndpoints; ++endpoint) {
        UInt8   transferType;
        UInt16  endPointMaxPacketSize = 0;
        UInt8   interval;

        // Attempt to retrieve the 'true' packet-size from supported interface.
        kr = (*interface)
                 ->GetEndpointProperties(interface, 0, endpoint,
                    kUSBOut,
                    &transferType,
                    &endPointMaxPacketSize, &interval);
        if (kr == kIOReturnSuccess) {
            CHECK_NE(0, endPointMaxPacketSize);
        }

        UInt16  pipePropMaxPacketSize;
        UInt8   number;
        UInt8   direction;
        UInt8 maxBurst;
        UInt8 mult;
        UInt16 bytesPerInterval;

        // Proceed with extracting the transfer direction, so we can fill in the
        // appropriate fields (bulkIn or bulkOut).
        kr = (*interface)->GetPipePropertiesV2(interface, endpoint,
                                       &direction, &number, &transferType,
                                       &pipePropMaxPacketSize, &interval,
                                       &maxBurst, &mult,
                                       &bytesPerInterval);
        if (kr != kIOReturnSuccess) {
            LOG(ERROR) << "FindDeviceInterface - could not get pipe properties: "
                       << std::hex << kr;
            goto err_get_pipe_props;
        }

        if (kUSBBulk != transferType) continue;

        if (kUSBIn == direction) {
            handle->bulkIn = endpoint;

            if (!ClearPipeStallBothEnds(interface, handle->bulkIn)) {
                goto err_get_pipe_props;
            }
        }

        if (kUSBOut == direction) {
            handle->bulkOut = endpoint;

            if (!ClearPipeStallBothEnds(interface, handle->bulkOut)) {
                goto err_get_pipe_props;
            }
        }

        // Compute the packet-size, in case the system did not return the correct value.
        if (endPointMaxPacketSize == 0 && maxBurst != 0) {
            // bMaxBurst is the number of additional packets in the burst.
            endPointMaxPacketSize = pipePropMaxPacketSize / (maxBurst + 1);
        }

        // mult is only relevant for isochronous endpoints.
        CHECK_EQ(0, mult);

        handle->zero_mask = endPointMaxPacketSize - 1;
        handle->max_packet_size = endPointMaxPacketSize;
    }

    handle->interface = interface;
    return handle;

err_get_pipe_props:
err_bad_adb_interface:
err_get_interface_class:
err_get_num_ep:
    (*interface)->USBInterfaceClose(interface);
    return nullptr;
}

std::mutex& operate_device_lock = *new std::mutex();

static void RunLoopThread() {
    adb_thread_setname("RunLoop");

    VLOG(USB) << "RunLoopThread started";
    while (true) {
        {
            std::lock_guard<std::mutex> lock_guard(operate_device_lock);
            FindUSBDevices();
            KickDisconnectedDevices();
        }
        // Signal the parent that we are running
        usb_inited_flag = true;
        std::this_thread::sleep_for(1s);
    }
    VLOG(USB) << "RunLoopThread done";
}

void usb_cleanup() NO_THREAD_SAFETY_ANALYSIS {
    VLOG(USB) << "usb_cleanup";
    // Wait until usb operations in RunLoopThread finish, and prevent further operations.
    operate_device_lock.lock();
    close_usb_devices();
}

void usb_init() {
    static bool initialized = false;
    if (!initialized) {
        usb_inited_flag = false;

        std::thread(RunLoopThread).detach();

        // Wait for initialization to finish
        while (!usb_inited_flag) {
            std::this_thread::sleep_for(100ms);
        }

        adb_notify_device_scan_complete();
        initialized = true;
    }
}

int usb_write(usb_handle *handle, const void *buf, int len)
{
    IOReturn    result;

    if (!len)
        return 0;

    if (!handle || handle->dead)
        return -1;

    if (NULL == handle->interface) {
        LOG(ERROR) << "usb_write interface was null";
        return -1;
    }

    if (0 == handle->bulkOut) {
        LOG(ERROR) << "bulkOut endpoint not assigned";
        return -1;
    }

    result =
        (*handle->interface)->WritePipe(handle->interface, handle->bulkOut, (void *)buf, len);

    if ((result == 0) && (handle->zero_mask)) {
        /* we need 0-markers and our transfer */
        if(!(len & handle->zero_mask)) {
            result =
                (*handle->interface)->WritePipe(
                        handle->interface, handle->bulkOut, (void *)buf, 0);
        }
    }

    if (!result)
        return len;

    LOG(ERROR) << "usb_write failed with status: " << std::hex << result;
    return -1;
}

int usb_read(usb_handle *handle, void *buf, int len)
{
    IOReturn result;
    UInt32  numBytes = len;

    if (!len) {
        return 0;
    }

    if (!handle || handle->dead) {
        return -1;
    }

    if (NULL == handle->interface) {
        LOG(ERROR) << "usb_read interface was null";
        return -1;
    }

    if (0 == handle->bulkIn) {
        LOG(ERROR) << "bulkIn endpoint not assigned";
        return -1;
    }

    result = (*handle->interface)->ReadPipe(handle->interface, handle->bulkIn, buf, &numBytes);

    if (kIOUSBPipeStalled == result) {
        LOG(ERROR) << "Pipe stalled, clearing stall.\n";
        (*handle->interface)->ClearPipeStall(handle->interface, handle->bulkIn);
        result = (*handle->interface)->ReadPipe(handle->interface, handle->bulkIn, buf, &numBytes);
    }

    if (kIOReturnSuccess == result)
        return numBytes;
    else {
        LOG(ERROR) << "usb_read failed with status: " << std::hex << result;
    }

    return -1;
}

int usb_close(usb_handle *handle)
{
    std::lock_guard<std::mutex> lock(g_usb_handles_mutex);
    for (auto it = g_usb_handles.begin(); it != g_usb_handles.end(); ++it) {
        if ((*it).get() == handle) {
            g_usb_handles.erase(it);
            break;
        }
    }
    return 0;
}

void usb_reset(usb_handle* handle) {
    // Unimplemented on OS X.
    usb_kick(handle);
}

static void usb_kick_locked(usb_handle *handle)
{
    LOG(INFO) << "Kicking handle";
    /* release the interface */
    if (!handle)
        return;

    if (!handle->dead)
    {
        handle->dead = true;
        (*handle->interface)->USBInterfaceClose(handle->interface);
        (*handle->interface)->Release(handle->interface);
    }
}

void usb_kick(usb_handle *handle) {
    // Use the lock to avoid multiple thread kicking the device at the same time.
    std::lock_guard<std::mutex> lock_guard(g_usb_handles_mutex);
    usb_kick_locked(handle);
}

size_t usb_get_max_packet_size(usb_handle* handle) {
    return handle->max_packet_size;
}<|MERGE_RESOLUTION|>--- conflicted
+++ resolved
@@ -115,10 +115,6 @@
 // starting. See public bug https://issuetracker.google.com/issues/37055927
 // for historical context.
 static bool clear_endpoints() {
-<<<<<<< HEAD
-    LOG(INFO) << __PRETTY_FUNCTION__ << " " << __FILE__;
-=======
->>>>>>> 66ccbef7
     static const char* env(getenv("ADB_OSX_USB_CLEAR_ENDPOINTS"));
     static bool result = env && strcmp("1", env) == 0;
     return result;
@@ -343,26 +339,15 @@
 static bool ClearPipeStallBothEnds(IOUSBInterfaceInterface550** interface, UInt8 bulkEp) {
     // If feature-disabled, (silently) bypass clearing both
     // endpoints (including device-side).
-<<<<<<< HEAD
-    LOG(INFO) << __PRETTY_FUNCTION__ << " " << __FILE__;
-    if (!clear_endpoints()) {
-        LOG(INFO) << __PRETTY_FUNCTION__ << " " << __FILE__;
-        return true;
-    }
-    LOG(INFO) << __PRETTY_FUNCTION__ << " " << __FILE__;
-=======
     if (!clear_endpoints()) {
         return true;
     }
->>>>>>> 66ccbef7
 
     IOReturn rc = (*interface)->ClearPipeStallBothEnds(interface, bulkEp);
     if (rc != kIOReturnSuccess) {
         LOG(ERROR) << "Could not clear pipe stall both ends: " << std::hex << rc;
-        LOG(INFO) << __PRETTY_FUNCTION__ << " " << __FILE__;
         return false;
     }
-    LOG(INFO) << __PRETTY_FUNCTION__ << " " << __FILE__;
     return true;
 }
 
