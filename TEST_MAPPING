{
  "mainline-presubmit": [
    {
      "name": "adbd_test[com.google.android.adbd.apex]"
    }
<<<<<<< HEAD
=======
  ],
  "presubmit": [
    {
      "name": "adbd_test"
    },
    {
      "name": "adb_crypto_test"
    },
    {
      "name": "adb_pairing_auth_test"
    },
    {
      "name": "adb_pairing_connection_test"
    },
    {
      "name": "adb_tls_connection_test"
    },
    {
      "name": "MicrodroidHostTestCases"
    }
  ],
  "hwasan-postsubmit": [
    {
      "name": "adbd_test"
    },
    {
      "name": "adb_crypto_test"
    },
    {
      "name": "adb_pairing_auth_test"
    },
    {
      "name": "adb_pairing_connection_test"
    },
    {
      "name": "adb_tls_connection_test"
    },
    {
      "name": "MicrodroidHostTestCases"
    }
  ],
  "imports": [
    {
      "path": "frameworks/base/tests/StagedInstallTest"
    }
>>>>>>> 7f255c29
  ]
}<|MERGE_RESOLUTION|>--- conflicted
+++ resolved
@@ -3,8 +3,6 @@
     {
       "name": "adbd_test[com.google.android.adbd.apex]"
     }
-<<<<<<< HEAD
-=======
   ],
   "presubmit": [
     {
@@ -50,6 +48,5 @@
     {
       "path": "frameworks/base/tests/StagedInstallTest"
     }
->>>>>>> 7f255c29
   ]
 }