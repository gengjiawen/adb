--- conflicted
+++ resolved
@@ -1,10 +1,5 @@
 {
   "name": "com.android.adbd",
-<<<<<<< HEAD
-  "version": 330433000,
-  "versionName": "330090000"
-=======
-  "version": 339990000,
+  "version": 330439000,
   "versionName": "339990000"
->>>>>>> d981bce6
 }